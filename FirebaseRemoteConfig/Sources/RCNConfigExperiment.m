--- conflicted
+++ resolved
@@ -36,11 +36,7 @@
 @property(nonatomic, strong)
     NSMutableDictionary<NSString *, id> *experimentMetadata;  ///< Experiment metadata
 @property(nonatomic, strong)
-<<<<<<< HEAD
     NSMutableArray<NSData *> *activeExperimentPayloads;   ///< Activated experiment payloads.
-=======
-    NSMutableArray<NSData *> *activeExperimentPayloads;      ///< Activated experiment payloads.
->>>>>>> 829d953c
 @property(nonatomic, strong) RCNConfigDBManager *DBManager;  ///< Database Manager.
 @property(nonatomic, strong) FIRExperimentController *experimentController;
 @property(nonatomic, strong) NSDateFormatter *experimentStartTimeDateFormatter;
