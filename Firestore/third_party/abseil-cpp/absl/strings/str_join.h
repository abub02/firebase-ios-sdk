//
// Copyright 2017 The Abseil Authors.
//
// Licensed under the Apache License, Version 2.0 (the "License");
// you may not use this file except in compliance with the License.
// You may obtain a copy of the License at
//
//      https://www.apache.org/licenses/LICENSE-2.0
//
// Unless required by applicable law or agreed to in writing, software
// distributed under the License is distributed on an "AS IS" BASIS,
// WITHOUT WARRANTIES OR CONDITIONS OF ANY KIND, either express or implied.
// See the License for the specific language governing permissions and
// limitations under the License.
//
// -----------------------------------------------------------------------------
// File: str_join.h
// -----------------------------------------------------------------------------
//
// This header file contains functions for joining a range of elements and
<<<<<<< HEAD
// returning the result as a string. StrJoin operations are specified by passing
// a range, a separator string to use between the elements joined, and an
// optional Formatter responsible for converting each argument in the range to a
// string. If omitted, a default `AlphaNumFormatter()` is called on the elements
// to be joined, using the same formatting that `absl::StrCat()` uses. This
// package defines a number of default formatters, and you can define your own
// implementations.
=======
// returning the result as a std::string. StrJoin operations are specified by
// passing a range, a separator string to use between the elements joined, and
// an optional Formatter responsible for converting each argument in the range
// to a string. If omitted, a default `AlphaNumFormatter()` is called on the
// elements to be joined, using the same formatting that `absl::StrCat()` uses.
// This package defines a number of default formatters, and you can define your
// own implementations.
>>>>>>> f75dc2d8
//
// Ranges are specified by passing a container with `std::begin()` and
// `std::end()` iterators, container-specific `begin()` and `end()` iterators, a
// brace-initialized `std::initializer_list`, or a `std::tuple` of heterogeneous
// objects. The separator string is specified as an `absl::string_view`.
//
// Because the default formatter uses the `absl::AlphaNum` class,
// `absl::StrJoin()`, like `absl::StrCat()`, will work out-of-the-box on
// collections of strings, ints, floats, doubles, etc.
//
// Example:
//
//   std::vector<string> v = {"foo", "bar", "baz"};
//   string s = absl::StrJoin(v, "-");
//   EXPECT_EQ("foo-bar-baz", s);
//
// See comments on the `absl::StrJoin()` function for more examples.

#ifndef ABSL_STRINGS_STR_JOIN_H_
#define ABSL_STRINGS_STR_JOIN_H_

#include <cstdio>
#include <cstring>
#include <initializer_list>
#include <iterator>
#include <string>
#include <tuple>
#include <type_traits>
#include <utility>

#include "absl/base/macros.h"
#include "absl/strings/internal/str_join_internal.h"
#include "absl/strings/string_view.h"

namespace absl {

// -----------------------------------------------------------------------------
// Concept: Formatter
// -----------------------------------------------------------------------------
//
// A Formatter is a function object that is responsible for formatting its
<<<<<<< HEAD
// argument as a string and appending it to a given output string. Formatters
// may be implemented as function objects, lambdas, or normal functions. You may
// provide your own Formatter to enable `absl::StrJoin()` to work with arbitrary
// types.
=======
// argument as a string and appending it to a given output std::string.
// Formatters may be implemented as function objects, lambdas, or normal
// functions. You may provide your own Formatter to enable `absl::StrJoin()` to
// work with arbitrary types.
>>>>>>> f75dc2d8
//
// The following is an example of a custom Formatter that simply uses
// `std::to_string()` to format an integer as a string.
//
//   struct MyFormatter {
//     void operator()(string* out, int i) const {
//       out->append(std::to_string(i));
//     }
//   };
//
// You would use the above formatter by passing an instance of it as the final
// argument to `absl::StrJoin()`:
//
//   std::vector<int> v = {1, 2, 3, 4};
//   string s = absl::StrJoin(v, "-", MyFormatter());
//   EXPECT_EQ("1-2-3-4", s);
//
// The following standard formatters are provided within this file:
//
// - `AlphaNumFormatter()` (the default)
// - `StreamFormatter()`
// - `PairFormatter()`
// - `DereferenceFormatter()`

// AlphaNumFormatter()
//
// Default formatter used if none is specified. Uses `absl::AlphaNum` to convert
// numeric arguments to strings.
inline strings_internal::AlphaNumFormatterImpl AlphaNumFormatter() {
  return strings_internal::AlphaNumFormatterImpl();
}

// StreamFormatter()
//
// Formats its argument using the << operator.
inline strings_internal::StreamFormatterImpl StreamFormatter() {
  return strings_internal::StreamFormatterImpl();
}

// Function Template: PairFormatter(Formatter, absl::string_view, Formatter)
//
// Formats a `std::pair` by putting a given separator between the pair's
// `.first` and `.second` members. This formatter allows you to specify
// custom Formatters for both the first and second member of each pair.
template <typename FirstFormatter, typename SecondFormatter>
inline strings_internal::PairFormatterImpl<FirstFormatter, SecondFormatter>
PairFormatter(FirstFormatter f1, absl::string_view sep, SecondFormatter f2) {
  return strings_internal::PairFormatterImpl<FirstFormatter, SecondFormatter>(
      std::move(f1), sep, std::move(f2));
}

// Function overload of PairFormatter() for using a default
// `AlphaNumFormatter()` for each Formatter in the pair.
inline strings_internal::PairFormatterImpl<
    strings_internal::AlphaNumFormatterImpl,
    strings_internal::AlphaNumFormatterImpl>
PairFormatter(absl::string_view sep) {
  return PairFormatter(AlphaNumFormatter(), sep, AlphaNumFormatter());
}

// Function Template: DereferenceFormatter(Formatter)
//
// Formats its argument by dereferencing it and then applying the given
// formatter. This formatter is useful for formatting a container of
// pointer-to-T. This pattern often shows up when joining repeated fields in
// protocol buffers.
template <typename Formatter>
strings_internal::DereferenceFormatterImpl<Formatter> DereferenceFormatter(
    Formatter&& f) {
  return strings_internal::DereferenceFormatterImpl<Formatter>(
      std::forward<Formatter>(f));
}

// Function overload of `DererefenceFormatter()` for using a default
// `AlphaNumFormatter()`.
inline strings_internal::DereferenceFormatterImpl<
    strings_internal::AlphaNumFormatterImpl>
DereferenceFormatter() {
  return strings_internal::DereferenceFormatterImpl<
      strings_internal::AlphaNumFormatterImpl>(AlphaNumFormatter());
}

// -----------------------------------------------------------------------------
// StrJoin()
// -----------------------------------------------------------------------------
//
<<<<<<< HEAD
// Joins a range of elements and returns the result as a string.
=======
// Joins a range of elements and returns the result as a std::string.
>>>>>>> f75dc2d8
// `absl::StrJoin()` takes a range, a separator string to use between the
// elements joined, and an optional Formatter responsible for converting each
// argument in the range to a string.
//
// If omitted, the default `AlphaNumFormatter()` is called on the elements to be
// joined.
//
// Example 1:
//   // Joins a collection of strings. This pattern also works with a collection
//   // of `absl::string_view` or even `const char*`.
<<<<<<< HEAD
//   std::vector<string> v = {"foo", "bar", "baz"};
//   string s = absl::StrJoin(v, "-");
=======
//   std::vector<std::string> v = {"foo", "bar", "baz"};
//   std::string s = absl::StrJoin(v, "-");
>>>>>>> f75dc2d8
//   EXPECT_EQ("foo-bar-baz", s);
//
// Example 2:
//   // Joins the values in the given `std::initializer_list<>` specified using
//   // brace initialization. This pattern also works with an initializer_list
//   // of ints or `absl::string_view` -- any `AlphaNum`-compatible type.
//   string s = absl::StrJoin({"foo", "bar", "baz"}, "-");
//   EXPECT_EQ("foo-bar-baz", s);
//
// Example 3:
//   // Joins a collection of ints. This pattern also works with floats,
//   // doubles, int64s -- any `StrCat()`-compatible type.
//   std::vector<int> v = {1, 2, 3, -4};
//   string s = absl::StrJoin(v, "-");
//   EXPECT_EQ("1-2-3--4", s);
//
// Example 4:
//   // Joins a collection of pointer-to-int. By default, pointers are
//   // dereferenced and the pointee is formatted using the default format for
//   // that type; such dereferencing occurs for all levels of indirection, so
//   // this pattern works just as well for `std::vector<int**>` as for
//   // `std::vector<int*>`.
//   int x = 1, y = 2, z = 3;
//   std::vector<int*> v = {&x, &y, &z};
//   string s = absl::StrJoin(v, "-");
//   EXPECT_EQ("1-2-3", s);
//
// Example 5:
//   // Dereferencing of `std::unique_ptr<>` is also supported:
//   std::vector<std::unique_ptr<int>> v
//   v.emplace_back(new int(1));
//   v.emplace_back(new int(2));
//   v.emplace_back(new int(3));
//   string s = absl::StrJoin(v, "-");
//   EXPECT_EQ("1-2-3", s);
//
// Example 6:
//   // Joins a `std::map`, with each key-value pair separated by an equals
//   // sign. This pattern would also work with, say, a
//   // `std::vector<std::pair<>>`.
//   std::map<string, int> m = {
//       std::make_pair("a", 1),
//       std::make_pair("b", 2),
//       std::make_pair("c", 3)};
//   string s = absl::StrJoin(m, ",", absl::PairFormatter("="));
//   EXPECT_EQ("a=1,b=2,c=3", s);
//
// Example 7:
//   // These examples show how `absl::StrJoin()` handles a few common edge
//   // cases:
//   std::vector<string> v_empty;
//   EXPECT_EQ("", absl::StrJoin(v_empty, "-"));
//
//   std::vector<string> v_one_item = {"foo"};
//   EXPECT_EQ("foo", absl::StrJoin(v_one_item, "-"));
//
//   std::vector<string> v_empty_string = {""};
//   EXPECT_EQ("", absl::StrJoin(v_empty_string, "-"));
//
//   std::vector<string> v_one_item_empty_string = {"a", ""};
//   EXPECT_EQ("a-", absl::StrJoin(v_one_item_empty_string, "-"));
//
//   std::vector<string> v_two_empty_string = {"", ""};
//   EXPECT_EQ("-", absl::StrJoin(v_two_empty_string, "-"));
//
// Example 8:
//   // Joins a `std::tuple<T...>` of heterogeneous types, converting each to
//   // a string using the `absl::AlphaNum` class.
//   string s = absl::StrJoin(std::make_tuple(123, "abc", 0.456), "-");
//   EXPECT_EQ("123-abc-0.456", s);

template <typename Iterator, typename Formatter>
std::string StrJoin(Iterator start, Iterator end, absl::string_view sep,
                    Formatter&& fmt) {
  return strings_internal::JoinAlgorithm(start, end, sep, fmt);
}

template <typename Range, typename Formatter>
std::string StrJoin(const Range& range, absl::string_view separator,
                    Formatter&& fmt) {
  return strings_internal::JoinRange(range, separator, fmt);
}

template <typename T, typename Formatter>
std::string StrJoin(std::initializer_list<T> il, absl::string_view separator,
               Formatter&& fmt) {
  return strings_internal::JoinRange(il, separator, fmt);
}

template <typename... T, typename Formatter>
std::string StrJoin(const std::tuple<T...>& value, absl::string_view separator,
                    Formatter&& fmt) {
  return strings_internal::JoinAlgorithm(value, separator, fmt);
}

template <typename Iterator>
std::string StrJoin(Iterator start, Iterator end, absl::string_view separator) {
  return strings_internal::JoinRange(start, end, separator);
}

template <typename Range>
std::string StrJoin(const Range& range, absl::string_view separator) {
  return strings_internal::JoinRange(range, separator);
}

template <typename T>
std::string StrJoin(std::initializer_list<T> il, absl::string_view separator) {
  return strings_internal::JoinRange(il, separator);
}

template <typename... T>
std::string StrJoin(const std::tuple<T...>& value,
                    absl::string_view separator) {
  return strings_internal::JoinAlgorithm(value, separator, AlphaNumFormatter());
}

}  // namespace absl

#endif  // ABSL_STRINGS_STR_JOIN_H_<|MERGE_RESOLUTION|>--- conflicted
+++ resolved
@@ -18,15 +18,6 @@
 // -----------------------------------------------------------------------------
 //
 // This header file contains functions for joining a range of elements and
-<<<<<<< HEAD
-// returning the result as a string. StrJoin operations are specified by passing
-// a range, a separator string to use between the elements joined, and an
-// optional Formatter responsible for converting each argument in the range to a
-// string. If omitted, a default `AlphaNumFormatter()` is called on the elements
-// to be joined, using the same formatting that `absl::StrCat()` uses. This
-// package defines a number of default formatters, and you can define your own
-// implementations.
-=======
 // returning the result as a std::string. StrJoin operations are specified by
 // passing a range, a separator string to use between the elements joined, and
 // an optional Formatter responsible for converting each argument in the range
@@ -34,7 +25,6 @@
 // elements to be joined, using the same formatting that `absl::StrCat()` uses.
 // This package defines a number of default formatters, and you can define your
 // own implementations.
->>>>>>> f75dc2d8
 //
 // Ranges are specified by passing a container with `std::begin()` and
 // `std::end()` iterators, container-specific `begin()` and `end()` iterators, a
@@ -47,8 +37,8 @@
 //
 // Example:
 //
-//   std::vector<string> v = {"foo", "bar", "baz"};
-//   string s = absl::StrJoin(v, "-");
+//   std::vector<std::string> v = {"foo", "bar", "baz"};
+//   std::string s = absl::StrJoin(v, "-");
 //   EXPECT_EQ("foo-bar-baz", s);
 //
 // See comments on the `absl::StrJoin()` function for more examples.
@@ -76,23 +66,16 @@
 // -----------------------------------------------------------------------------
 //
 // A Formatter is a function object that is responsible for formatting its
-<<<<<<< HEAD
-// argument as a string and appending it to a given output string. Formatters
-// may be implemented as function objects, lambdas, or normal functions. You may
-// provide your own Formatter to enable `absl::StrJoin()` to work with arbitrary
-// types.
-=======
 // argument as a string and appending it to a given output std::string.
 // Formatters may be implemented as function objects, lambdas, or normal
 // functions. You may provide your own Formatter to enable `absl::StrJoin()` to
 // work with arbitrary types.
->>>>>>> f75dc2d8
 //
 // The following is an example of a custom Formatter that simply uses
-// `std::to_string()` to format an integer as a string.
+// `std::to_string()` to format an integer as a std::string.
 //
 //   struct MyFormatter {
-//     void operator()(string* out, int i) const {
+//     void operator()(std::string* out, int i) const {
 //       out->append(std::to_string(i));
 //     }
 //   };
@@ -101,7 +84,7 @@
 // argument to `absl::StrJoin()`:
 //
 //   std::vector<int> v = {1, 2, 3, 4};
-//   string s = absl::StrJoin(v, "-", MyFormatter());
+//   std::string s = absl::StrJoin(v, "-", MyFormatter());
 //   EXPECT_EQ("1-2-3-4", s);
 //
 // The following standard formatters are provided within this file:
@@ -173,11 +156,7 @@
 // StrJoin()
 // -----------------------------------------------------------------------------
 //
-<<<<<<< HEAD
-// Joins a range of elements and returns the result as a string.
-=======
 // Joins a range of elements and returns the result as a std::string.
->>>>>>> f75dc2d8
 // `absl::StrJoin()` takes a range, a separator string to use between the
 // elements joined, and an optional Formatter responsible for converting each
 // argument in the range to a string.
@@ -188,27 +167,22 @@
 // Example 1:
 //   // Joins a collection of strings. This pattern also works with a collection
 //   // of `absl::string_view` or even `const char*`.
-<<<<<<< HEAD
-//   std::vector<string> v = {"foo", "bar", "baz"};
-//   string s = absl::StrJoin(v, "-");
-=======
 //   std::vector<std::string> v = {"foo", "bar", "baz"};
 //   std::string s = absl::StrJoin(v, "-");
->>>>>>> f75dc2d8
 //   EXPECT_EQ("foo-bar-baz", s);
 //
 // Example 2:
 //   // Joins the values in the given `std::initializer_list<>` specified using
 //   // brace initialization. This pattern also works with an initializer_list
 //   // of ints or `absl::string_view` -- any `AlphaNum`-compatible type.
-//   string s = absl::StrJoin({"foo", "bar", "baz"}, "-");
+//   std::string s = absl::StrJoin({"foo", "bar", "baz"}, "-");
 //   EXPECT_EQ("foo-bar-baz", s);
 //
 // Example 3:
 //   // Joins a collection of ints. This pattern also works with floats,
 //   // doubles, int64s -- any `StrCat()`-compatible type.
 //   std::vector<int> v = {1, 2, 3, -4};
-//   string s = absl::StrJoin(v, "-");
+//   std::string s = absl::StrJoin(v, "-");
 //   EXPECT_EQ("1-2-3--4", s);
 //
 // Example 4:
@@ -219,7 +193,7 @@
 //   // `std::vector<int*>`.
 //   int x = 1, y = 2, z = 3;
 //   std::vector<int*> v = {&x, &y, &z};
-//   string s = absl::StrJoin(v, "-");
+//   std::string s = absl::StrJoin(v, "-");
 //   EXPECT_EQ("1-2-3", s);
 //
 // Example 5:
@@ -228,42 +202,42 @@
 //   v.emplace_back(new int(1));
 //   v.emplace_back(new int(2));
 //   v.emplace_back(new int(3));
-//   string s = absl::StrJoin(v, "-");
+//   std::string s = absl::StrJoin(v, "-");
 //   EXPECT_EQ("1-2-3", s);
 //
 // Example 6:
 //   // Joins a `std::map`, with each key-value pair separated by an equals
 //   // sign. This pattern would also work with, say, a
 //   // `std::vector<std::pair<>>`.
-//   std::map<string, int> m = {
+//   std::map<std::string, int> m = {
 //       std::make_pair("a", 1),
 //       std::make_pair("b", 2),
 //       std::make_pair("c", 3)};
-//   string s = absl::StrJoin(m, ",", absl::PairFormatter("="));
+//   std::string s = absl::StrJoin(m, ",", absl::PairFormatter("="));
 //   EXPECT_EQ("a=1,b=2,c=3", s);
 //
 // Example 7:
 //   // These examples show how `absl::StrJoin()` handles a few common edge
 //   // cases:
-//   std::vector<string> v_empty;
+//   std::vector<std::string> v_empty;
 //   EXPECT_EQ("", absl::StrJoin(v_empty, "-"));
 //
-//   std::vector<string> v_one_item = {"foo"};
+//   std::vector<std::string> v_one_item = {"foo"};
 //   EXPECT_EQ("foo", absl::StrJoin(v_one_item, "-"));
 //
-//   std::vector<string> v_empty_string = {""};
+//   std::vector<std::string> v_empty_string = {""};
 //   EXPECT_EQ("", absl::StrJoin(v_empty_string, "-"));
 //
-//   std::vector<string> v_one_item_empty_string = {"a", ""};
+//   std::vector<std::string> v_one_item_empty_string = {"a", ""};
 //   EXPECT_EQ("a-", absl::StrJoin(v_one_item_empty_string, "-"));
 //
-//   std::vector<string> v_two_empty_string = {"", ""};
+//   std::vector<std::string> v_two_empty_string = {"", ""};
 //   EXPECT_EQ("-", absl::StrJoin(v_two_empty_string, "-"));
 //
 // Example 8:
 //   // Joins a `std::tuple<T...>` of heterogeneous types, converting each to
-//   // a string using the `absl::AlphaNum` class.
-//   string s = absl::StrJoin(std::make_tuple(123, "abc", 0.456), "-");
+//   // a std::string using the `absl::AlphaNum` class.
+//   std::string s = absl::StrJoin(std::make_tuple(123, "abc", 0.456), "-");
 //   EXPECT_EQ("123-abc-0.456", s);
 
 template <typename Iterator, typename Formatter>
