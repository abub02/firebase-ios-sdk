--- conflicted
+++ resolved
@@ -177,11 +177,6 @@
 
     _queryListeners = [NSMutableDictionary dictionary];
 
-<<<<<<< HEAD
-    _expectedActiveTargets = [NSDictionary dictionary];
-
-=======
->>>>>>> 6df99be0
     _currentUser = initialUser;
 
     _acknowledgedDocs = [NSMutableArray array];
@@ -291,13 +286,7 @@
 - (FSTOutstandingWrite *)receiveWriteError:(int)errorCode
                                   userInfo:(NSDictionary<NSString *, id> *)userInfo
                                keepInQueue:(BOOL)keepInQueue {
-<<<<<<< HEAD
-  NSError *error = [NSError errorWithDomain:FIRFirestoreErrorDomain
-                                       code:errorCode
-                                   userInfo:userInfo];
-=======
   Status error{static_cast<FirestoreErrorCode>(errorCode), MakeString([userInfo description])};
->>>>>>> 6df99be0
 
   FSTOutstandingWrite *write = [self currentOutstandingWrites].firstObject;
   [self validateNextWriteSent:write.write];
@@ -390,13 +379,7 @@
 }
 
 - (void)receiveWatchStreamError:(int)errorCode userInfo:(NSDictionary<NSString *, id> *)userInfo {
-<<<<<<< HEAD
-  NSError *error = [NSError errorWithDomain:FIRFirestoreErrorDomain
-                                       code:errorCode
-                                   userInfo:userInfo];
-=======
   Status error{static_cast<FirestoreErrorCode>(errorCode), MakeString([userInfo description])};
->>>>>>> 6df99be0
 
   _workerQueue->EnqueueBlocking([&] {
     _datastore->FailWatchStream(error);
