// Copyright 2020 Google LLC
//
// Licensed under the Apache License, Version 2.0 (the "License");
// you may not use this file except in compliance with the License.
// You may obtain a copy of the License at
//
//      http://www.apache.org/licenses/LICENSE-2.0
//
// Unless required by applicable law or agreed to in writing, software
// distributed under the License is distributed on an "AS IS" BASIS,
// WITHOUT WARRANTIES OR CONDITIONS OF ANY KIND, either express or implied.
// See the License for the specific language governing permissions and
// limitations under the License.

import Combine
import FirebaseAuth

<<<<<<< HEAD
  import Foundation
  import Combine
  import FirebaseAuth
=======
// Make this class discoverable from Objective-C. Don't instantiate directly.
@objc(FIRCombineAuthLibrary) private class __CombineAuthLibrary: NSObject {}
>>>>>>> 761bed31

@available(iOS 13.0, macOS 10.15, macCatalyst 13.0, tvOS 13.0, watchOS 6.0, *)
public extension Auth {
  // MARK: - Authentication State Management

  /// Registers a publisher that publishes authentication state changes.
  ///
  /// The publisher emits values when:
  ///
  /// - It is registered,
  /// - a user with a different UID from the current user has signed in, or
  /// - the current user has signed out.
  ///
  /// The publisher will emit events on the **main** thread.
  ///
  /// - Returns: A publisher emitting a `User` instance (if the user has signed in) or `nil` (if
  /// the user has signed out).
  /// The publisher will emit on the *main* thread.
  func authStateDidChangePublisher() -> AnyPublisher<User?, Never> {
    let subject = PassthroughSubject<User?, Never>()
    let handle = addStateDidChangeListener { auth, user in
      subject.send(user)
    }
    return subject
      .handleEvents(receiveCancel: {
        self.removeStateDidChangeListener(handle)
      })
      .eraseToAnyPublisher()
  }

  /// Registers a publisher that publishes ID token state changes.
  ///
  /// The publisher emits values when:
  ///
  /// - It is registered,
  /// - a user with a different UID from the current user has signed in,
  /// - the ID token of the current user has been refreshed, or
  /// - the current user has signed out.
  ///
  /// The publisher will emit events on the **main** thread.
  ///
  /// - Returns: A publisher emitting a `User` instance (if a different user is signed in or
  ///   the ID token of the current user has changed) or `nil` (if the user has signed out).
  ///   The publisher will emit on the *main* thread.
  func idTokenDidChangePublisher() -> AnyPublisher<User?, Never> {
    let subject = PassthroughSubject<User?, Never>()
    let handle = addIDTokenDidChangeListener { auth, user in
      subject.send(user)
    }
    return subject
      .handleEvents(receiveCancel: {
        self.removeIDTokenDidChangeListener(handle)
      })
      .eraseToAnyPublisher()
  }

  /// Sets the `currentUser` on the calling Auth instance to the provided `user` object.
  ///
  /// The publisher will emit events on the **main** thread.
  ///
  /// - Parameter user: The user object to be set as the current user of the calling Auth
  /// instance.
  /// - Returns: A publisher that emits when the user of the calling Auth instance has been
  /// updated or
  /// an error was encountered. The publisher will emit on the **main** thread.
  @discardableResult
  func updateCurrentUser(_ user: User) -> Future<Void, Error> {
    Future<Void, Error> { promise in
      self.updateCurrentUser(user) { error in
        if let error = error {
          promise(.failure(error))
        } else {
          promise(.success(()))
        }
      }
    }
  }

  // MARK: - Anonymous Authentication

  /// Asynchronously creates an anonymous user and assigns it as the calling Auth instance's
  /// current user.
  ///
  /// If there is already an anonymous user signed in, that user will be returned instead.
  /// If there is any other existing user signed in, that user will be signed out.
  ///
  /// The publisher will emit events on the **main** thread.
  ///
  /// - Returns: A publisher that emits the result of the sign in flow. The publisher will emit on
  /// the *main* thread.
  /// - Remark:
  ///   Possible error codes:
  ///   - `AuthErrorCodeOperationNotAllowed` - Indicates that anonymous accounts are
  ///     not enabled. Enable them in the Auth section of the Firebase console.
  ///
  ///   See `AuthErrors` for a list of error codes that are common to all API methods
  @discardableResult
  func signInAnonymously() -> Future<AuthDataResult, Error> {
    Future<AuthDataResult, Error> { promise in
      self.signInAnonymously { authDataResult, error in
        if let error = error {
          promise(.failure(error))
        } else if let authDataResult = authDataResult {
          promise(.success(authDataResult))
        }
      }
    }
  }

  // MARK: - Email/Password Authentication

  /// Creates and, on success, signs in a user with the given email address and password.
  ///
  /// The publisher will emit events on the **main** thread.
  ///
  /// - Parameters:
  ///   - email: The user's email address.
  ///   - password: The user's desired password.
  /// - Returns: A publisher that emits the result of the sign in flow. The publisher will emit on
  /// the *main* thread.
  /// - Remark:
  ///   Possible error codes:
  ///   - `AuthErrorCodeInvalidEmail` - Indicates the email address is malformed.
  ///   - `AuthErrorCodeEmailAlreadyInUse` - Indicates the email used to attempt sign up
  ///     already exists. Call fetchProvidersForEmail to check which sign-in mechanisms the user
  ///     used, and prompt the user to sign in with one of those.
  ///   - `AuthErrorCodeOperationNotAllowed` - Indicates that email and password accounts
  ///     are not enabled. Enable them in the Auth section of the Firebase console.
  ///   - `AuthErrorCodeWeakPassword` - Indicates an attempt to set a password that is
  ///     considered too weak. The NSLocalizedFailureReasonErrorKey field in the NSError.userInfo
  ///     dictionary object will contain more detailed explanation that can be shown to the user.
  ///
  ///   See `AuthErrors` for a list of error codes that are common to all API methods
  @discardableResult
  func createUser(withEmail email: String,
                  password: String) -> Future<AuthDataResult, Error> {
    Future<AuthDataResult, Error> { promise in
      self.createUser(withEmail: email, password: password) { authDataResult, error in
        if let error = error {
          promise(.failure(error))
        } else if let authDataResult = authDataResult {
          promise(.success(authDataResult))
        }
      }
    }
  }

  /// Signs in a user with the given email address and password.
  ///
  /// The publisher will emit events on the **main** thread.
  ///
  /// - Parameters:
  ///   - email: The user's email address.
  ///   - password: The user's password.
  /// - Returns: A publisher that emits the result of the sign in flow. The publisher will emit on
  /// the *main* thread.
  /// - Remark:
  ///   Possible error codes:
  ///   - `AuthErrorCodeOperationNotAllowed` - Indicates that email and password
  ///     accounts are not enabled. Enable them in the Auth section of the
  ///     Firebase console.
  ///   - `AuthErrorCodeUserDisabled` - Indicates the user's account is disabled.
  ///   - `AuthErrorCodeWrongPassword` - Indicates the user attempted
  ///     sign in with an incorrect password.
  ///   - `AuthErrorCodeInvalidEmail` - Indicates the email address is malformed.
  ///
  ///   See `AuthErrors` for a list of error codes that are common to all API methods
  @discardableResult
  func signIn(withEmail email: String,
              password: String) -> Future<AuthDataResult, Error> {
    Future<AuthDataResult, Error> { promise in
      self.signIn(withEmail: email, password: password) { authDataResult, error in
        if let error = error {
          promise(.failure(error))
        } else if let authDataResult = authDataResult {
          promise(.success(authDataResult))
        }
      }
    }
  }

  // MARK: - Email/Link Authentication

  /// Signs in using an email address and email sign-in link.
  ///
  /// The publisher will emit events on the **main** thread.
  ///
  /// - Parameters:
  ///   - email: The user's email address.
  ///   - link: The email sign-in link.
  /// - Returns: A publisher that emits the result of the sign in flow. The publisher will emit on
  /// the *main* thread.
  /// - Remark:
  ///   Possible error codes:
  ///   - `AuthErrorCodeOperationNotAllowed` - Indicates that email and password
  ///     accounts are not enabled. Enable them in the Auth section of the
  ///     Firebase console.
  ///   - `AuthErrorCodeUserDisabled` - Indicates the user's account is disabled.
  ///   - `AuthErrorCodeInvalidEmail` - Indicates the email address is malformed.
  ///
  ///   See `AuthErrors` for a list of error codes that are common to all API methods
  @available(watchOS, unavailable)
  @discardableResult
  func signIn(withEmail email: String,
              link: String) -> Future<AuthDataResult, Error> {
    Future<AuthDataResult, Error> { promise in
      self.signIn(withEmail: email, link: link) { authDataResult, error in
        if let error = error {
          promise(.failure(error))
        } else if let authDataResult = authDataResult {
          promise(.success(authDataResult))
        }
      }
    }
  }

  /// Sends a sign in with email link to provided email address.
  ///
  /// The publisher will emit events on the **main** thread.
  ///
  /// - Parameters:
  ///   - email: The email address of the user.
  ///   - actionCodeSettings: An `ActionCodeSettings` object containing settings related to
  ///     handling action codes.
  /// - Returns: A publisher that emits whether the call was successful or not. The publisher will
  /// emit on the *main* thread.
  @available(watchOS, unavailable)
  @discardableResult
  func sendSignInLink(toEmail email: String,
                      actionCodeSettings: ActionCodeSettings) -> Future<Void, Error> {
    Future<Void, Error> { promise in
      self.sendSignInLink(toEmail: email, actionCodeSettings: actionCodeSettings) { error in
        if let error = error {
          promise(.failure(error))
        } else {
          promise(.success(()))
        }
      }
    }
  }

  //  MARK: - Email-based Authentication Helpers

  /// Fetches the list of all sign-in methods previously used for the provided email address.
  ///
  /// The publisher will emit events on the **main** thread.
  ///
  /// - Parameter email: The email address for which to obtain a list of sign-in methods.
  /// - Returns: A publisher that emits a list of sign-in methods for the specified email
  ///   address, or an error if one occurred. The publisher will emit on the *main* thread.
  /// - Remark: Possible error codes:
  ///   - `AuthErrorCodeInvalidEmail` - Indicates the email address is malformed.
  ///
  ///   See `AuthErrors` for a list of error codes that are common to all API methods
  func fetchSignInMethods(forEmail email: String) -> Future<[String], Error> {
    Future<[String], Error> { promise in
      self.fetchSignInMethods(forEmail: email) { signInMethods, error in
        if let error = error {
          promise(.failure(error))
        } else if let signInMethods = signInMethods {
          promise(.success(signInMethods))
        }
      }
    }
  }

  // MARK: - Password Reset

  /// Resets the password given a code sent to the user outside of the app and a new password for
  /// the user.
  ///
  /// The publisher will emit events on the **main** thread.
  ///
  /// - Parameters:
  ///   - code: Out-of-band (OOB) code given to the user outside of the app.
  ///   - newPassword: The new password.
  /// - Returns: A publisher that emits whether the call was successful or not. The publisher will
  /// emit on the *main* thread.
  /// - Remark: Possible error codes:
  ///   - `AuthErrorCodeWeakPassword` - Indicates an attempt to set a password that is considered
  /// too weak.
  ///   - `AuthErrorCodeOperationNotAllowed` - Indicates the admin disabled sign in with the
  /// specified identity provider.
  ///   - `AuthErrorCodeExpiredActionCode` - Indicates the OOB code is expired.
  ///   - `AuthErrorCodeInvalidActionCode` - Indicates the OOB code is invalid.
  ///
  ///   See `AuthErrors` for a list of error codes that are common to all API methods
  @discardableResult
  func confirmPasswordReset(withCode code: String,
                            newPassword: String) -> Future<Void, Error> {
    Future<Void, Error> { promise in
      self.confirmPasswordReset(withCode: code, newPassword: newPassword) { error in
        if let error = error {
          promise(.failure(error))
        } else {
          promise(.success(()))
        }
      }
    }
  }

  /// Checks the validity of a verify password reset code.
  ///
  /// The publisher will emit events on the **main** thread.
  ///
  /// - Parameter code: The password reset code to be verified.
  /// - Returns: A publisher that emits an error if the code could not be verified. If the code
  /// could be
  ///   verified, the publisher will emit the email address of the account the code was issued
  /// for.
  ///   The publisher will emit on the *main* thread.
  @discardableResult
  func verifyPasswordResetCode(_ code: String) -> Future<String, Error> {
    Future<String, Error> { promise in
      self.verifyPasswordResetCode(code) { email, error in
        if let error = error {
          promise(.failure(error))
        } else if let email = email {
          promise(.success(email))
        }
      }
    }
  }

  /// Checks the validity of an out of band code.
  ///
  /// The publisher will emit events on the **main** thread.
  ///
  /// - Parameter code: The out of band code to check validity.
  /// - Returns: A publisher that emits the email address of the account the code was issued for
  /// or an error if
  ///   the code could not be verified. The publisher will emit on the *main* thread.
  @discardableResult
  func checkActionCode(code: String) -> Future<ActionCodeInfo, Error> {
    Future<ActionCodeInfo, Error> { promise in
      self.checkActionCode(code) { actionCodeInfo, error in
        if let error = error {
          promise(.failure(error))
        } else if let actionCodeInfo = actionCodeInfo {
          promise(.success(actionCodeInfo))
        }
      }
    }
  }

  /// Applies out of band code.
  ///
  /// The publisher will emit events on the **main** thread.
  ///
  /// - Parameter code: The out-of-band (OOB) code to be applied.
  /// - Returns: A publisher that emits an error if the code could not be applied. The publisher
  /// will emit on the *main* thread.
  /// - Remark: This method will not work for out-of-band codes which require an additional
  /// parameter,
  ///   such as password reset codes.
  @discardableResult
  func applyActionCode(code: String) -> Future<Void, Error> {
    Future<Void, Error> { promise in
      self.applyActionCode(code) { error in
        if let error = error {
          promise(.failure(error))
        } else {
          promise(.success(()))
        }
      }
    }
  }

  /// Initiates a password reset for the given email address.
  ///
  /// The publisher will emit events on the **main** thread.
  ///
  /// - Parameter email: The email address of the user.
  /// - Returns: A publisher that emits whether the call was successful or not. The publisher will
  /// emit on the *main* thread.
  /// - Remark: Possible error codes:
  ///   - `AuthErrorCodeInvalidRecipientEmail` - Indicates an invalid recipient email was sent in
  /// the request.
  ///   - `AuthErrorCodeInvalidSender` - Indicates an invalid sender email is set in the console
  /// for this action.
  ///   - `AuthErrorCodeInvalidMessagePayload` - Indicates an invalid email template for sending
  /// update email.
  ///
  ///   See `AuthErrors` for a list of error codes that are common to all API methods
  @discardableResult
  func sendPasswordReset(withEmail email: String) -> Future<Void, Error> {
    Future<Void, Error> { promise in
      self.sendPasswordReset(withEmail: email) { error in
        if let error = error {
          promise(.failure(error))
        } else {
          promise(.success(()))
        }
      }
    }
  }

  /// Initiates a password reset for the given email address and `ActionCodeSettings`.
  ///
  /// The publisher will emit events on the **main** thread.
  ///
  /// - Parameter email: The email address of the user.
  /// - Parameter actionCodeSettings: An `ActionCodeSettings` object containing settings related
  /// to
  /// handling action codes.
  /// - Returns: A publisher that emits whether the call was successful or not. The publisher will
  /// emit on the *main* thread.
  /// - Remark: Possible error codes:
  ///   - `AuthErrorCodeInvalidRecipientEmail` - Indicates an invalid recipient email was sent in
  /// the request.
  ///   - `AuthErrorCodeInvalidSender` - Indicates an invalid sender email is set in the console
  /// for this action.
  ///   - `AuthErrorCodeInvalidMessagePayload` - Indicates an invalid email template for sending
  /// update email.
  ///   - `AuthErrorCodeMissingIosBundleID` - Indicates that the iOS bundle ID is missing
  ///   when `handleCodeInApp` is set to YES.
  ///   - `AuthErrorCodeMissingAndroidPackageName` - Indicates that the android package name is
  /// missing
  ///   when the `androidInstallApp` flag is set to true.
  ///   - `AuthErrorCodeUnauthorizedDomain` - Indicates that the domain specified in the continue
  /// URL is not whitelisted
  ///    in the Firebase console.
  ///   - `AuthErrorCodeInvalidContinueURI` - Indicates that the domain specified in the continue
  /// URI is not valid.
  ///
  ///   See `AuthErrors` for a list of error codes that are common to all API methods
  @discardableResult
  func sendPasswordReset(withEmail email: String,
                         actionCodeSettings: ActionCodeSettings) -> Future<Void, Error> {
    Future<Void, Error> { promise in
      self.sendPasswordReset(withEmail: email, actionCodeSettings: actionCodeSettings) { error in
        if let error = error {
          promise(.failure(error))
        } else {
          promise(.success(()))
        }
      }
    }
  }

  // MARK: - Other Authentication providers

  #if os(iOS) || targetEnvironment(macCatalyst)
    /// Signs in using the provided auth provider instance.
    ///
    /// The publisher will emit events on the **main** thread.
    ///
    /// - Parameters:
    ///   - provider: An instance of an auth provider used to initiate the sign-in flow.
    ///   - uiDelegate: Optionally, an instance of a class conforming to the `AuthUIDelegate`
    ///   protocol. This is used for presenting the web context. If `nil`, a default
    /// `AuthUIDelegate`
    ///   will be used.
    /// - Returns: A publisher that emits an `AuthDataResult` when the sign-in flow completed
    ///   successfully, or an error otherwise. The publisher will emit on the *main* thread.
    /// - Remark: Possible error codes:
    ///   - `AuthErrorCodeOperationNotAllowed` - Indicates that email and password accounts are
    /// not enabled.
    ///     Enable them in the Auth section of the Firebase console.
    ///   - `AuthErrorCodeUserDisabled` - Indicates the user's account is disabled.
    ///   - `AuthErrorCodeWebNetworkRequestFailed` - Indicates that a network request within a
    ///     `SFSafariViewController` or `WKWebView` failed.
    ///   - `AuthErrorCodeWebInternalError` - Indicates that an internal error occurred within a
    ///     `SFSafariViewController` or `WKWebView`.`
    ///   - `AuthErrorCodeWebSignInUserInteractionFailure` - Indicates a general failure during a
    /// web sign-in flow.`
    ///   - `AuthErrorCodeWebContextAlreadyPresented` - Indicates that an attempt was made to
    /// present a new web
    ///     context while one was already being presented.`
    ///   - `AuthErrorCodeWebContextCancelled` - Indicates that the URL presentation was cancelled
    /// prematurely
    ///     by the user.`
    ///   - `AuthErrorCodeAccountExistsWithDifferentCredential` - Indicates the email asserted by
    /// the credential
    ///     (e.g. the email in a Facebook access token) is already in use by an existing account
    /// that cannot be
    ///     authenticated with this sign-in method. Call `fetchProvidersForEmail` for this user’s
    /// email and then
    ///     prompt them to sign in with any of the sign-in providers returned. This error will
    /// only be thrown if
    ///     the "One account per email address" setting is enabled in the Firebase console, under
    /// Auth settings.
    ///
    ///   See `AuthErrors` for a list of error codes that are common to all API methods
    @discardableResult
    func signIn(with provider: FederatedAuthProvider,
                uiDelegate: AuthUIDelegate?) -> Future<AuthDataResult, Error> {
      Future<AuthDataResult, Error> { promise in
        self.signIn(with: provider, uiDelegate: uiDelegate) { authDataResult, error in
          if let error = error {
            promise(.failure(error))
          } else if let authDataResult = authDataResult {
            promise(.success(authDataResult))
          }
        }
      }
    }
  #endif // os(iOS) || targetEnvironment(macCatalyst)

  /// Asynchronously signs in to Firebase with the given Auth token.
  ///
  /// The publisher will emit events on the **main** thread.
  ///
  /// - Parameter token: A self-signed custom auth token.
  /// - Returns: A publisher that emits an `AuthDataResult` when the sign-in flow completed
  ///   successfully, or an error otherwise. The publisher will emit on the *main* thread.
  /// - Remark: Possible error codes:
  ///   - `AuthErrorCodeInvalidCustomToken` - Indicates a validation error with the custom token.
  ///   - `AuthErrorCodeUserDisabled` - Indicates the user's account is disabled.
  ///   - `AuthErrorCodeCustomTokenMismatch` - Indicates the service account and the API key
  ///     belong to different projects.
  ///
  ///   See `AuthErrors` for a list of error codes that are common to all API methods
  @discardableResult
  func signIn(withCustomToken token: String) -> Future<AuthDataResult, Error> {
    Future<AuthDataResult, Error> { promise in
      self.signIn(withCustomToken: token) { authDataResult, error in
        if let error = error {
          promise(.failure(error))
        } else if let authDataResult = authDataResult {
          promise(.success(authDataResult))
        }
      }
    }
  }

  /// Asynchronously signs in to Firebase with the given 3rd-party credentials (e.g. a Facebook
  /// login Access Token, a Google ID Token/Access Token pair, etc.) and returns additional
  /// identity provider data.
  ///
  /// The publisher will emit events on the **main** thread.
  ///
  /// - Parameter credential: The credential supplied by the IdP.
  /// - Returns: A publisher that emits an `AuthDataResult` when the sign-in flow completed
  ///   successfully, or an error otherwise. The publisher will emit on the *main* thread.
  /// - Remark: Possible error codes:
  ///   - `FIRAuthErrorCodeInvalidCredential` - Indicates the supplied credential is invalid.
  ///     This could happen if it has expired or it is malformed.
  ///   - `FIRAuthErrorCodeOperationNotAllowed` - Indicates that accounts
  ///     with the identity provider represented by the credential are not enabled.
  ///     Enable them in the Auth section of the Firebase console.
  ///   - `FIRAuthErrorCodeAccountExistsWithDifferentCredential` - Indicates the email asserted
  ///     by the credential (e.g. the email in a Facebook access token) is already in use by an
  ///     existing account, that cannot be authenticated with this sign-in method. Call
  ///     fetchProvidersForEmail for this user’s email and then prompt them to sign in with any of
  ///     the sign-in providers returned. This error will only be thrown if the "One account per
  ///     email address" setting is enabled in the Firebase console, under Auth settings.
  ///   - `FIRAuthErrorCodeUserDisabled` - Indicates the user's account is disabled.
  ///   - `FIRAuthErrorCodeWrongPassword` - Indicates the user attempted sign in with an
  ///     incorrect password, if credential is of the type EmailPasswordAuthCredential.
  ///   - `FIRAuthErrorCodeInvalidEmail` - Indicates the email address is malformed.
  ///   - `FIRAuthErrorCodeMissingVerificationID` - Indicates that the phone auth credential was
  ///     created with an empty verification ID.
  ///   - `FIRAuthErrorCodeMissingVerificationCode` - Indicates that the phone auth credential
  ///     was created with an empty verification code.
  ///   - `FIRAuthErrorCodeInvalidVerificationCode` - Indicates that the phone auth credential
  ///     was created with an invalid verification Code.
  ///   - `FIRAuthErrorCodeInvalidVerificationID` - Indicates that the phone auth credential was
  ///     created with an invalid verification ID.
  ///   - `FIRAuthErrorCodeSessionExpired` - Indicates that the SMS code has expired.
  ///
  ///   See `AuthErrors` for a list of error codes that are common to all API methods
  @discardableResult
  func signIn(with credential: AuthCredential) -> Future<AuthDataResult, Error> {
    Future<AuthDataResult, Error> { promise in
      self.signIn(with: credential) { authDataResult, error in
        if let error = error {
          promise(.failure(error))
        } else if let authDataResult = authDataResult {
          promise(.success(authDataResult))
        }
      }
    }
  }
}<|MERGE_RESOLUTION|>--- conflicted
+++ resolved
@@ -12,17 +12,12 @@
 // See the License for the specific language governing permissions and
 // limitations under the License.
 
+import Foundation
 import Combine
 import FirebaseAuth
 
-<<<<<<< HEAD
-  import Foundation
-  import Combine
-  import FirebaseAuth
-=======
 // Make this class discoverable from Objective-C. Don't instantiate directly.
 @objc(FIRCombineAuthLibrary) private class __CombineAuthLibrary: NSObject {}
->>>>>>> 761bed31
 
 @available(iOS 13.0, macOS 10.15, macCatalyst 13.0, tvOS 13.0, watchOS 6.0, *)
 public extension Auth {
