/*
 * Copyright 2019 Google
 *
 * Licensed under the Apache License, Version 2.0 (the "License");
 * you may not use this file except in compliance with the License.
 * You may obtain a copy of the License at
 *
 *      http://www.apache.org/licenses/LICENSE-2.0
 *
 * Unless required by applicable law or agreed to in writing, software
 * distributed under the License is distributed on an "AS IS" BASIS,
 * WITHOUT WARRANTIES OR CONDITIONS OF ANY KIND, either express or implied.
 * See the License for the specific language governing permissions and
 * limitations under the License.
 */

#import <OCMock/OCMock.h>
#import <XCTest/XCTest.h>

#import <FirebaseCore/FIRAppInternal.h>
#import <FirebaseInstanceID/FirebaseInstanceID.h>
#import <FirebaseInstallations/FIRInstallations.h>
#import <GoogleUtilities/GULUserDefaults.h>

#import <FirebaseMessaging/FIRMessaging.h>

#import "Firebase/Messaging/FIRMessaging_Private.h"
#import "Example/Messaging/Tests/FIRMessagingTestUtilities.h"

@interface FIRInstanceID (ExposedForTest)
- (BOOL)isFCMAutoInitEnabled;
- (instancetype)initPrivately;
@end

@interface FIRInstanceIDTest : XCTestCase

@property(nonatomic, readwrite, strong) FIRInstanceID *instanceID;
@property(nonatomic, readwrite, strong) id mockFirebaseApp;
<<<<<<< HEAD
@property(nonatomic, readwrite, strong) id mockInstallations;
=======
@property(nonatomic, readwrite, strong) FIRMessagingTestUtilities *testUtil;
@property(nonatomic, strong) FIRMessaging *messaging;

>>>>>>> 54b1458e

@end

@implementation FIRInstanceIDTest

- (void)setUp {
  [super setUp];
<<<<<<< HEAD

  // `+[FIRInstallations installations]` supposed to be used on `-[FIRInstanceID start]` to get
  // `FIRInstallations` default instance. Need to stub it before.
  self.mockInstallations = OCMClassMock([FIRInstallations class]);
  OCMStub([self.mockInstallations installations]).andReturn(self.mockInstallations);
  _instanceID = [[FIRInstanceID alloc] initPrivately];
  [_instanceID start];

=======
  NSUserDefaults *defaults = [NSUserDefaults standardUserDefaults];
  _testUtil = [[FIRMessagingTestUtilities alloc] initWithUserDefaults:defaults withRMQManager:NO];
  _instanceID = _testUtil.instanceID;
  _messaging = _testUtil.messaging;
>>>>>>> 54b1458e
  _mockFirebaseApp = OCMClassMock([FIRApp class]);
  OCMStub([_mockFirebaseApp defaultApp]).andReturn(_mockFirebaseApp);
}

- (void)tearDown {
<<<<<<< HEAD
  self.mockFirebaseApp = nil;
  self.instanceID = nil;
  self.mockInstallations = nil;
=======
  [_testUtil cleanupAfterTest];
  _instanceID = nil;
  _messaging = nil;
  [_mockFirebaseApp stopMocking];
>>>>>>> 54b1458e
  [super tearDown];
}

- (void)testFCMAutoInitEnabled {
<<<<<<< HEAD
  GULUserDefaults *defaults = [GULUserDefaults standardUserDefaults];
  FIRMessaging *messaging =
      [FIRMessagingTestUtilities messagingForTestsWithUserDefaults:defaults
                                                    mockInstanceID:_instanceID];
  id classMock = OCMClassMock([FIRMessaging class]);
=======
>>>>>>> 54b1458e
  OCMStub([_mockFirebaseApp isDataCollectionDefaultEnabled]).andReturn(YES);
  _messaging.autoInitEnabled = YES;
  XCTAssertTrue(
      [_instanceID isFCMAutoInitEnabled],
      @"When FCM is available, FCM Auto Init Enabled should be FCM's autoInitEnable property.");

  _messaging.autoInitEnabled = NO;
  XCTAssertFalse(
      [_instanceID isFCMAutoInitEnabled],
      @"When FCM is available, FCM Auto Init Enabled should be FCM's autoInitEnable property.");

  _messaging.autoInitEnabled = YES;
  XCTAssertTrue([_instanceID isFCMAutoInitEnabled]);
}

@end<|MERGE_RESOLUTION|>--- conflicted
+++ resolved
@@ -19,7 +19,6 @@
 
 #import <FirebaseCore/FIRAppInternal.h>
 #import <FirebaseInstanceID/FirebaseInstanceID.h>
-#import <FirebaseInstallations/FIRInstallations.h>
 #import <GoogleUtilities/GULUserDefaults.h>
 
 #import <FirebaseMessaging/FIRMessaging.h>
@@ -36,13 +35,9 @@
 
 @property(nonatomic, readwrite, strong) FIRInstanceID *instanceID;
 @property(nonatomic, readwrite, strong) id mockFirebaseApp;
-<<<<<<< HEAD
-@property(nonatomic, readwrite, strong) id mockInstallations;
-=======
 @property(nonatomic, readwrite, strong) FIRMessagingTestUtilities *testUtil;
 @property(nonatomic, strong) FIRMessaging *messaging;
 
->>>>>>> 54b1458e
 
 @end
 
@@ -50,48 +45,23 @@
 
 - (void)setUp {
   [super setUp];
-<<<<<<< HEAD
-
-  // `+[FIRInstallations installations]` supposed to be used on `-[FIRInstanceID start]` to get
-  // `FIRInstallations` default instance. Need to stub it before.
-  self.mockInstallations = OCMClassMock([FIRInstallations class]);
-  OCMStub([self.mockInstallations installations]).andReturn(self.mockInstallations);
-  _instanceID = [[FIRInstanceID alloc] initPrivately];
-  [_instanceID start];
-
-=======
   NSUserDefaults *defaults = [NSUserDefaults standardUserDefaults];
   _testUtil = [[FIRMessagingTestUtilities alloc] initWithUserDefaults:defaults withRMQManager:NO];
   _instanceID = _testUtil.instanceID;
   _messaging = _testUtil.messaging;
->>>>>>> 54b1458e
   _mockFirebaseApp = OCMClassMock([FIRApp class]);
   OCMStub([_mockFirebaseApp defaultApp]).andReturn(_mockFirebaseApp);
 }
 
 - (void)tearDown {
-<<<<<<< HEAD
-  self.mockFirebaseApp = nil;
-  self.instanceID = nil;
-  self.mockInstallations = nil;
-=======
   [_testUtil cleanupAfterTest];
   _instanceID = nil;
   _messaging = nil;
   [_mockFirebaseApp stopMocking];
->>>>>>> 54b1458e
   [super tearDown];
 }
 
 - (void)testFCMAutoInitEnabled {
-<<<<<<< HEAD
-  GULUserDefaults *defaults = [GULUserDefaults standardUserDefaults];
-  FIRMessaging *messaging =
-      [FIRMessagingTestUtilities messagingForTestsWithUserDefaults:defaults
-                                                    mockInstanceID:_instanceID];
-  id classMock = OCMClassMock([FIRMessaging class]);
-=======
->>>>>>> 54b1458e
   OCMStub([_mockFirebaseApp isDataCollectionDefaultEnabled]).andReturn(YES);
   _messaging.autoInitEnabled = YES;
   XCTAssertTrue(
