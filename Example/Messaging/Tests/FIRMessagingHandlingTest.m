--- conflicted
+++ resolved
@@ -65,15 +65,9 @@
   [super setUp];
 
   // Create the messaging instance with all the necessary dependencies.
-<<<<<<< HEAD
-  id mockInstanceID = OCMClassMock([FIRInstanceID class]);
-  GULUserDefaults *defaults = [[GULUserDefaults alloc] initWithSuiteName:kFIRMessagingDefaultsTestDomain];
-  _messaging = [FIRMessagingTestUtilities messagingForTestsWithUserDefaults:defaults mockInstanceID:mockInstanceID];
-=======
   NSUserDefaults *defaults =
       [[NSUserDefaults alloc] initWithSuiteName:kFIRMessagingDefaultsTestDomain];
   _testUtil = [[FIRMessagingTestUtilities alloc] initWithUserDefaults:defaults withRMQManager:YES];
->>>>>>> 54b1458e
   _mockFirebaseApp = OCMClassMock([FIRApp class]);
    OCMStub([_mockFirebaseApp defaultApp]).andReturn(_mockFirebaseApp);
   [[NSUserDefaults standardUserDefaults]
@@ -82,19 +76,9 @@
 }
 
 - (void)tearDown {
-<<<<<<< HEAD
-  self.messaging.shouldEstablishDirectChannel = NO;
-  self.messaging.defaultFcmToken = nil;
-=======
   [_testUtil cleanupAfterTest];
->>>>>>> 54b1458e
   [_mockMessagingAnalytics stopMocking];
   [_mockFirebaseApp stopMocking];
-<<<<<<< HEAD
-  _messaging = nil;
-  [[[NSUserDefaults alloc] initWithSuiteName:kFIRMessagingDefaultsTestDomain] removePersistentDomainForName:kFIRMessagingDefaultsTestDomain];
-=======
->>>>>>> 54b1458e
   [super tearDown];
 }
 
