// Copyright 2023 Google LLC
//
// Licensed under the Apache License, Version 2.0 (the "License");
// you may not use this file except in compliance with the License.
// You may obtain a copy of the License at
//
//      http://www.apache.org/licenses/LICENSE-2.0
//
// Unless required by applicable law or agreed to in writing, software
// distributed under the License is distributed on an "AS IS" BASIS,
// WITHOUT WARRANTIES OR CONDITIONS OF ANY KIND, either express or implied.
// See the License for the specific language governing permissions and
// limitations under the License.

import Foundation

struct SendVerificationCodeResponse: AuthRPCResponse {
  // Default value will be overridden when `setField(dictionary:)` is called.
  private(set) var verificationID: String = ""

<<<<<<< HEAD
  mutating func setFields(dictionary: [String: AnyHashable]) throws {
    guard let verificationID = dictionary["sessionInfo"] as? String else {
      throw AuthErrorUtils.unexpectedResponse(deserializedResponse: dictionary)
    }
    self.verificationID = verificationID
=======
  init(dictionary: [String: AnyHashable]) throws {
    verificationID = dictionary["sessionInfo"] as? String
>>>>>>> 380a8618
  }
}<|MERGE_RESOLUTION|>--- conflicted
+++ resolved
@@ -18,15 +18,10 @@
   // Default value will be overridden when `setField(dictionary:)` is called.
   private(set) var verificationID: String = ""
 
-<<<<<<< HEAD
-  mutating func setFields(dictionary: [String: AnyHashable]) throws {
+  init(dictionary: [String: AnyHashable]) throws {
     guard let verificationID = dictionary["sessionInfo"] as? String else {
       throw AuthErrorUtils.unexpectedResponse(deserializedResponse: dictionary)
     }
     self.verificationID = verificationID
-=======
-  init(dictionary: [String: AnyHashable]) throws {
-    verificationID = dictionary["sessionInfo"] as? String
->>>>>>> 380a8618
   }
 }