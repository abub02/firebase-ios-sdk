--- conflicted
+++ resolved
@@ -112,28 +112,6 @@
       guard let siteKey = siteKey() else {
         throw AuthErrorUtils.recaptchaSiteKeyMissing()
       }
-<<<<<<< HEAD
-      let actionString = action.stringValue
-      return try await withCheckedThrowingContinuation { continuation in
-        FIRRecaptchaGetToken(siteKey, actionString,
-                             "NO_RECAPTCHA") { (token: String, error: Error?,
-                                                linked: Bool, actionCreated: Bool) in
-            guard linked else {
-              continuation.resume(throwing: AuthErrorUtils.recaptchaSDKNotLinkedError())
-              return
-            }
-            guard actionCreated else {
-              continuation.resume(throwing: AuthErrorUtils.recaptchaActionCreationFailed())
-              return
-            }
-            if let error {
-              continuation.resume(throwing: error)
-              return
-            } else {
-              if token == "NO_RECAPTCHA" {
-                AuthLog.logInfo(code: "I-AUT000031",
-                                message: "reCAPTCHA token retrieval failed. NO_RECAPTCHA sent as the fake code.")
-=======
       let actionString = actionToStringMap[action] ?? ""
       #if !(COCOAPODS || SWIFT_PACKAGE)
         // No recaptcha on internal build system.
@@ -154,7 +132,6 @@
               if let error {
                 continuation.resume(throwing: error)
                 return
->>>>>>> d5b09de2
               } else {
                 if token == "NO_RECAPTCHA" {
                   AuthLog.logInfo(code: "I-AUT000031",
