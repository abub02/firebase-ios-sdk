--- conflicted
+++ resolved
@@ -14,19 +14,13 @@
 
 #if os(iOS)
 
-<<<<<<< HEAD
-import Foundation
-import RecaptchaInterop
-import RecaptchaEnterprise.Recaptcha
-import RecaptchaEnterprise.RecaptchaAction
-=======
   import Foundation
 
   #if SWIFT_PACKAGE
     import FirebaseAuthInternal
   #endif
   import RecaptchaInterop
->>>>>>> 02a37109
+
 
   @available(iOS 13, tvOS 13, macOS 10.15, macCatalyst 13, watchOS 7, *)
   class AuthRecaptchaConfig {
@@ -111,40 +105,11 @@
     }
 
     func verify(forceRefresh: Bool, action: AuthRecaptchaAction) async throws -> String {
-<<<<<<< HEAD
-      do {
-        try await retrieveRecaptchaConfig(forceRefresh: forceRefresh)
-        if recaptchaClient == nil {
-          guard let siteKey = siteKey(),
-                let recaptcha: AnyClass = NSClassFromString("Recaptcha") else {
-            throw AuthErrorUtils.recaptchaSDKNotLinkedError()
-          }
-          recaptchaClient = try await Recaptcha.getClient(withSiteKey: siteKey)
-        }
-        return try await retrieveRecaptchaToken(withAction: action)
-      } catch {
-        throw error
-      }
-    }
-
-    func retrieveRecaptchaToken(withAction action: AuthRecaptchaAction) async throws -> String {
-      let actionString = action.stringValue
-      let customAction = RecaptchaAction.init(customAction: actionString)
-      do {
-        let token = try await recaptchaClient?.execute(withAction: customAction)
-        AuthLog.logInfo(code: "I-AUT000100", message: "reCAPTCHA token retrieval succeeded.")
-        guard let token else {
-          AuthLog.logInfo(
-            code: "I-AUT000101",
-            message: "reCAPTCHA token retrieval returned nil. NO_RECAPTCHA sent as the fake code."
-          )
-          return "NO_RECAPTCHA"
-=======
       try await retrieveRecaptchaConfig(forceRefresh: forceRefresh)
       guard let siteKey = siteKey() else {
         throw AuthErrorUtils.recaptchaSiteKeyMissing()
       }
-      let actionString = actionToStringMap[action] ?? ""
+      let actionString = action.stringValue
       return try await withCheckedThrowingContinuation { continuation in
         FIRRecaptchaGetToken(siteKey, actionString,
                              "NO_RECAPTCHA") { (token: String, error: Error?,
@@ -172,7 +137,6 @@
               }
               continuation.resume(returning: token)
             }
->>>>>>> 02a37109
         }
       }
     }
@@ -194,12 +158,7 @@
       }
       let request = GetRecaptchaConfigRequest(requestConfiguration: requestConfiguration)
       let response = try await AuthBackend.call(with: request)
-<<<<<<< HEAD
-      print(response)
-      AuthLog.logInfo(code: "I-AUT000103", message: "reCAPTCHA config retrieval succeeded.")
-=======
       AuthLog.logInfo(code: "I-AUT000029", message: "reCAPTCHA config retrieval succeeded.")
->>>>>>> 02a37109
       // Response's site key is of the format projects/<project-id>/keys/<site-key>'
       guard let keys = response.recaptchaKey?.components(separatedBy: "/"),
             keys.count == 4 else {
